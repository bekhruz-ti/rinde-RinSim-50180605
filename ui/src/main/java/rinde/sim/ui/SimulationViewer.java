package rinde.sim.ui;

import java.util.List;
import java.util.Set;

import org.eclipse.jface.resource.ColorRegistry;
import org.eclipse.swt.SWT;
import org.eclipse.swt.events.ControlEvent;
import org.eclipse.swt.events.ControlListener;
import org.eclipse.swt.events.PaintEvent;
import org.eclipse.swt.events.PaintListener;
import org.eclipse.swt.events.SelectionEvent;
import org.eclipse.swt.events.SelectionListener;
import org.eclipse.swt.graphics.GC;
import org.eclipse.swt.graphics.Image;
import org.eclipse.swt.graphics.RGB;
import org.eclipse.swt.graphics.Rectangle;
import org.eclipse.swt.layout.FillLayout;
import org.eclipse.swt.widgets.Canvas;
import org.eclipse.swt.widgets.Composite;
import org.eclipse.swt.widgets.Display;
import org.eclipse.swt.widgets.Event;
import org.eclipse.swt.widgets.Label;
import org.eclipse.swt.widgets.Listener;
import org.eclipse.swt.widgets.Menu;
import org.eclipse.swt.widgets.MenuItem;
import org.eclipse.swt.widgets.ScrollBar;
import org.eclipse.swt.widgets.Shell;

import rinde.sim.core.Simulator;
import rinde.sim.core.TickListener;
import rinde.sim.core.graph.Connection;
import rinde.sim.core.graph.EdgeData;
import rinde.sim.core.graph.Graph;
import rinde.sim.core.graph.Point;
import rinde.sim.core.model.Model;
import rinde.sim.core.model.RoadModel;
import rinde.sim.ui.renderers.Renderer;
import rinde.sim.util.TimeFormatter;

/**
 * Simulation viewer.
 * 
 * @author Bartosz Michalik <bartosz.michalik@cs.kuleuven.be>
 * 
 */
public class SimulationViewer extends Composite implements TickListener, ControlListener, PaintListener, SelectionListener {

	public static final String COLOR_WHITE = "white";
	public static final String COLOR_GREEN = "green";
	public static final String COLOR_BLACK = "black";

	public static final String DEFAULT_COLOR = "default_color";

	public static final String ICO_PKG = "package";

	protected Canvas canvas;
	protected org.eclipse.swt.graphics.Point origin;
	protected org.eclipse.swt.graphics.Point size;

	protected Image image;

	private Simulator simulator;
	private RoadModel roadModel;
	private ColorRegistry colorRegistry;

	/** model renderers */
	protected final Renderer[] renderers;
	private Label timeLabel;
	private ScrollBar hBar;
	private ScrollBar vBar;
	// rendering frequency related
	private int speedUp;
	private long lastRefresh;

	boolean firstTime = true;

	private double minX;
	private double minY;
	protected double m;// multiplier
	private double deltaX;
	private double deltaY;
	private int zoomRatio;

	private final Display display;

	public SimulationViewer(Shell shell, Simulator simulator, int speedUp, Renderer... renderers) {
		super(shell, SWT.NONE);

		this.renderers = renderers;
		this.speedUp = speedUp;
		shell.setLayout(new FillLayout());
		setLayout(new FillLayout());
		bindToSimulator(simulator);

		display = shell.getDisplay();

		createMenu(shell);
		shell.addListener(SWT.Close, new Listener() {

			@Override
			public void handleEvent(Event event) {
				SimulationViewer.this.simulator.stop();
				while (SimulationViewer.this.simulator.isPlaying()) {
				}

				if (!display.isDisposed()) {
					display.dispose();
				}
			}
		});

		createContent();
	}

	protected void bindToSimulator(Simulator simulator) {
		this.simulator = simulator;

		List<Model<?>> models = simulator.getModels();
		for (Model<?> m : models) {
			// FIXME ugly hack for now
			if (m instanceof RoadModel) {
				roadModel = (RoadModel) m;
				break;
			}
		}

		this.simulator.addTickListener(this);
	}

	/**
	 * Configure shell
	 */
	protected void createContent() {
		initColors();
		canvas = new Canvas(this, SWT.DOUBLE_BUFFERED | SWT.NONE | SWT.NO_REDRAW_RESIZE | SWT.V_SCROLL | SWT.H_SCROLL);
		canvas.setBackground(colorRegistry.get(COLOR_WHITE));
		origin = new org.eclipse.swt.graphics.Point(0, 0);
		size = new org.eclipse.swt.graphics.Point(800, 500);
		canvas.addPaintListener(this);
		canvas.addControlListener(this);
		canvas.redraw();

		timeLabel = new Label(canvas, SWT.NONE);
		timeLabel.setText("hello world");
		timeLabel.setBounds(20, 20, 200, 20);
		timeLabel.setBackground(colorRegistry.get(COLOR_WHITE));

		hBar = canvas.getHorizontalBar();
		hBar.addSelectionListener(this);
		vBar = canvas.getVerticalBar();
		vBar.addSelectionListener(this);
	}

	/**
	 * Initializes color registry and passes it to all renderers
	 */
	protected void initColors() {
		assert getDisplay() != null : "should be called after display is initialized";
		assert renderers != null : "should be called after renderers are initialized";
		colorRegistry = new ColorRegistry(getDisplay());
		colorRegistry.put(COLOR_WHITE, new RGB(0xFF, 0xFF, 0xFF));
		colorRegistry.put(COLOR_BLACK, new RGB(0x00, 0x00, 0x00));
		colorRegistry.put(COLOR_GREEN, new RGB(0x00, 0xFF, 0x00));
	}

	protected void createMenu(Shell shell) {
		Menu bar = new Menu(shell, SWT.BAR);
		shell.setMenuBar(bar);

		MenuItem fileItem = new MenuItem(bar, SWT.CASCADE);
		fileItem.setText("Control");

		Menu submenu = new Menu(shell, SWT.DROP_DOWN);
		fileItem.setMenu(submenu);

		// play switch
		final MenuItem item = new MenuItem(submenu, SWT.PUSH);
		item.setText("&Play");
		item.setAccelerator(SWT.MOD1 + 'P');
		item.addListener(SWT.Selection, new Listener() {

			@Override
			public void handleEvent(Event e) {
				onToglePlay((MenuItem) e.widget);
			}
		});

		new MenuItem(submenu, SWT.SEPARATOR);
		// step execution switch
		final MenuItem nextItem = new MenuItem(submenu, SWT.PUSH);
		nextItem.setText("Next tick");
		nextItem.setAccelerator(SWT.MOD1 + ']');
		nextItem.addListener(SWT.Selection, new Listener() {
			@Override
			public void handleEvent(Event e) {
				onTick((MenuItem) e.widget);
			}
		});

		// view options

		MenuItem viewItem = new MenuItem(bar, SWT.CASCADE);
		viewItem.setText("View");

		Menu viewMenu = new Menu(shell, SWT.DROP_DOWN);
		viewItem.setMenu(viewMenu);

		// zooming
		final MenuItem zoomInItem = new MenuItem(viewMenu, SWT.PUSH);
		zoomInItem.setText("Zoom in");
		zoomInItem.setAccelerator(SWT.MOD1 + '+');
		zoomInItem.setData("in");

		final MenuItem zoomOutItem = new MenuItem(viewMenu, SWT.PUSH);
		zoomOutItem.setText("Zoom out");
		zoomOutItem.setAccelerator(SWT.MOD1 + '-');
		zoomOutItem.setData("out");

		Listener zoomingListener = new Listener() {
			@Override
			public void handleEvent(Event e) {
				onZooming((MenuItem) e.widget);
			}
		};
		zoomInItem.addListener(SWT.Selection, zoomingListener);
		zoomOutItem.addListener(SWT.Selection, zoomingListener);

		// speedUp

		Listener speedUpListener = new Listener() {

			@Override
			public void handleEvent(Event e) {
				onSpeedChange((MenuItem) e.widget);
			}
		};

		MenuItem increaseSpeedItem = new MenuItem(submenu, SWT.PUSH);
		increaseSpeedItem.setAccelerator(SWT.MOD1 + '.');
		increaseSpeedItem.setText("Speed up");
		increaseSpeedItem.setData(">");
		increaseSpeedItem.addListener(SWT.Selection, speedUpListener);
		//
		MenuItem decreaseSpeed = new MenuItem(submenu, SWT.PUSH);
		decreaseSpeed.setAccelerator(SWT.MOD1 + ',');
		decreaseSpeed.setText("Slow down");
		decreaseSpeed.setData("<");
		decreaseSpeed.addListener(SWT.Selection, speedUpListener);

	}

	/**
	 * Default implementation of the play/pause action. Can be overridden if
	 * needed.
	 * 
	 * @param source
	 */
	protected void onToglePlay(MenuItem source) {
		if (simulator.isPlaying()) {
			source.setText("&Play");
		} else {
			source.setText("&Pause");
		}
		new Thread() {
			@Override
			public void run() {
				simulator.togglePlayPause();
			}
		}.start();
	}

	/**
	 * Default implementation of step execution action. Can be overridden if
	 * needed.
	 * 
	 * @param source
	 */
	protected void onTick(MenuItem source) {
		if (simulator.isPlaying()) {
			simulator.stop();
		}
		simulator.tick();
	}

	protected void onZooming(MenuItem source) {
		if (source.getData().equals("in")) {
			if (zoomRatio == 16) {
				return;
			}
			origin.x -= m * deltaX / 2;
			origin.y -= m * deltaY / 2;
			m *= 2;
			zoomRatio <<= 1;
		} else {
			if (zoomRatio < 2) {
				return;
			}
			m /= 2;
			origin.x += m * deltaX / 2;
			origin.y += m * deltaY / 2;
			zoomRatio >>= 1;
		}
		if (image != null) {
			image.dispose();
		}
		image = null;// this forces a redraw
		canvas.redraw();
	}

	protected void onSpeedChange(MenuItem source) {
		if (">".equals(source.getData())) {
			speedUp <<= 1;
		} else {
<<<<<<< HEAD
			if (speedUp > 1) {
				speedUp -= 1;
			}
=======
			if (speedUp > 1)
				speedUp >>= 1;
>>>>>>> eb157003
		}
	}

	@Override
	public void tick(long currentTime, long timeStep) {

	}

	public Image drawRoads() {
		size = new org.eclipse.swt.graphics.Point((int) (m * deltaX), (int) (m * deltaY));
		final Image img = new Image(getDisplay(), size.x + 10, size.y + 10);
		final GC gc = new GC(img);

		Graph<? extends EdgeData> graph = roadModel.getGraph();
		for (Connection<? extends EdgeData> e : graph.getConnections()) {
			int x1 = (int) ((e.from.x - minX) * m);
			int y1 = (int) ((e.from.y - minY) * m);
			//			gc.setForeground(colorRegistry.get(COLOR_GREEN));
			//			gc.drawOval(x1 - 2, y1 - 2, 4, 4);

			int x2 = (int) ((e.to.x - minX) * m);
			int y2 = (int) ((e.to.y - minY) * m);
			gc.setForeground(colorRegistry.get(COLOR_BLACK));
			gc.drawLine(x1, y1, x2, y2);
		}
		gc.dispose();

		return img;
	}

	@Override
	public void paintControl(PaintEvent e) {
		final GC gc = e.gc;

		if (firstTime) {
			calculateSizes();
			firstTime = false;
		}

		if (image == null) {
			image = drawRoads();
			updateScrollbars(false);
		}

		gc.drawImage(image, origin.x, origin.y);

		final Rectangle rect = image.getBounds();
		final Rectangle client = canvas.getClientArea();
		final int marginWidth = client.width - rect.width;
		if (marginWidth > 0) {
			gc.fillRectangle(rect.width, 0, marginWidth, client.height);
		}
		final int marginHeight = client.height - rect.height;
		if (marginHeight > 0) {
			gc.fillRectangle(0, rect.height, client.width, marginHeight);
		}

		for (Renderer renderer : renderers) {
			renderer.render(gc, origin.x, origin.y, minX, minY, m);
		}
	}

	protected void updateScrollbars(boolean adaptToScrollbar) {
		final Rectangle rect = image.getBounds();
		final Rectangle client = canvas.getClientArea();
		hBar.setMaximum(rect.width);
		vBar.setMaximum(rect.height);
		hBar.setThumb(Math.min(rect.width, client.width));
		vBar.setThumb(Math.min(rect.height, client.height));
		final int hPage = rect.width - client.width;
		final int vPage = rect.height - client.height;
		int hSelection = hBar.getSelection();
		int vSelection = vBar.getSelection();
		if (adaptToScrollbar) {
			if (hSelection >= hPage) {
				if (hPage <= 0) {
					hSelection = 0;
				}
				origin.x = -hSelection;
			}
			if (vSelection >= vPage) {
				if (vPage <= 0) {
					vSelection = 0;
				}
				origin.y = -vSelection;
			}
		} else {
			hBar.setSelection(-origin.x);
			vBar.setSelection(-origin.y);
		}
	}

	private void calculateSizes() {
		Set<Point> nodes = roadModel.getGraph().getNodes();

		minX = Double.POSITIVE_INFINITY;
		double maxX = Double.NEGATIVE_INFINITY;
		minY = Double.POSITIVE_INFINITY;
		double maxY = Double.NEGATIVE_INFINITY;

		for (Point p : nodes) {
			minX = Math.min(minX, p.x);
			maxX = Math.max(maxX, p.x);
			minY = Math.min(minY, p.y);
			maxY = Math.max(maxY, p.y);
		}

		deltaX = maxX - minX;
		deltaY = maxY - minY;

		// System.out.println(deltaX + " " + deltaY);

		Rectangle area = canvas.getClientArea();
		if (deltaX > deltaY) {
			m = area.width / deltaX;
		} else {
			m = area.height / deltaY;
		}
		zoomRatio = 1;

		// m *= 2;

	}

	@Override
	public void controlMoved(ControlEvent e) {
		// not needed
	}

	@Override
	public void controlResized(ControlEvent e) {
		if (image != null) {
			updateScrollbars(true);
			canvas.redraw();
		}
	}

	@Override
	public void widgetSelected(SelectionEvent e) {
		if (e.widget == vBar) {
			final int vSelection = vBar.getSelection();
			final int destY = -vSelection - origin.y;
			final Rectangle rect = image.getBounds();
			canvas.scroll(0, destY, 0, 0, rect.width, rect.height, false);
			origin.y = -vSelection;
		} else {
			final int hSelection = hBar.getSelection();
			final int destX = -hSelection - origin.x;
			final Rectangle rect = image.getBounds();
			canvas.scroll(destX, 0, 0, 0, rect.width, rect.height, false);
			origin.x = -hSelection;
		}
	}

	@Override
	public void widgetDefaultSelected(SelectionEvent e) {
		// not needed

	}

	@Override
	public void afterTick(long currentTime, long timeStep) {
		if (simulator.isPlaying() && lastRefresh + timeStep * speedUp > currentTime) {
			return;
		}
		lastRefresh = currentTime;
		if (display.isDisposed()) {
			return;
		}
		display.syncExec(new Runnable() {
			//			 getDisplay().asyncExec(new Runnable() {
			@Override
			public void run() {
				if (!canvas.isDisposed()) {
					timeLabel.setText(TimeFormatter.format(simulator.getCurrentTime()));
					canvas.redraw();
				}
			}
		});
	}
}
<|MERGE_RESOLUTION|>--- conflicted
+++ resolved
@@ -1,503 +1,497 @@
-package rinde.sim.ui;
-
-import java.util.List;
-import java.util.Set;
-
-import org.eclipse.jface.resource.ColorRegistry;
-import org.eclipse.swt.SWT;
-import org.eclipse.swt.events.ControlEvent;
-import org.eclipse.swt.events.ControlListener;
-import org.eclipse.swt.events.PaintEvent;
-import org.eclipse.swt.events.PaintListener;
-import org.eclipse.swt.events.SelectionEvent;
-import org.eclipse.swt.events.SelectionListener;
-import org.eclipse.swt.graphics.GC;
-import org.eclipse.swt.graphics.Image;
-import org.eclipse.swt.graphics.RGB;
-import org.eclipse.swt.graphics.Rectangle;
-import org.eclipse.swt.layout.FillLayout;
-import org.eclipse.swt.widgets.Canvas;
-import org.eclipse.swt.widgets.Composite;
-import org.eclipse.swt.widgets.Display;
-import org.eclipse.swt.widgets.Event;
-import org.eclipse.swt.widgets.Label;
-import org.eclipse.swt.widgets.Listener;
-import org.eclipse.swt.widgets.Menu;
-import org.eclipse.swt.widgets.MenuItem;
-import org.eclipse.swt.widgets.ScrollBar;
-import org.eclipse.swt.widgets.Shell;
-
-import rinde.sim.core.Simulator;
-import rinde.sim.core.TickListener;
-import rinde.sim.core.graph.Connection;
-import rinde.sim.core.graph.EdgeData;
-import rinde.sim.core.graph.Graph;
-import rinde.sim.core.graph.Point;
-import rinde.sim.core.model.Model;
-import rinde.sim.core.model.RoadModel;
-import rinde.sim.ui.renderers.Renderer;
-import rinde.sim.util.TimeFormatter;
-
-/**
- * Simulation viewer.
- * 
- * @author Bartosz Michalik <bartosz.michalik@cs.kuleuven.be>
- * 
- */
-public class SimulationViewer extends Composite implements TickListener, ControlListener, PaintListener, SelectionListener {
-
-	public static final String COLOR_WHITE = "white";
-	public static final String COLOR_GREEN = "green";
-	public static final String COLOR_BLACK = "black";
-
-	public static final String DEFAULT_COLOR = "default_color";
-
-	public static final String ICO_PKG = "package";
-
-	protected Canvas canvas;
-	protected org.eclipse.swt.graphics.Point origin;
-	protected org.eclipse.swt.graphics.Point size;
-
-	protected Image image;
-
-	private Simulator simulator;
-	private RoadModel roadModel;
-	private ColorRegistry colorRegistry;
-
-	/** model renderers */
-	protected final Renderer[] renderers;
-	private Label timeLabel;
-	private ScrollBar hBar;
-	private ScrollBar vBar;
-	// rendering frequency related
-	private int speedUp;
-	private long lastRefresh;
-
-	boolean firstTime = true;
-
-	private double minX;
-	private double minY;
-	protected double m;// multiplier
-	private double deltaX;
-	private double deltaY;
-	private int zoomRatio;
-
-	private final Display display;
-
-	public SimulationViewer(Shell shell, Simulator simulator, int speedUp, Renderer... renderers) {
-		super(shell, SWT.NONE);
-
-		this.renderers = renderers;
-		this.speedUp = speedUp;
-		shell.setLayout(new FillLayout());
-		setLayout(new FillLayout());
-		bindToSimulator(simulator);
-
-		display = shell.getDisplay();
-
-		createMenu(shell);
-		shell.addListener(SWT.Close, new Listener() {
-
-			@Override
-			public void handleEvent(Event event) {
-				SimulationViewer.this.simulator.stop();
-				while (SimulationViewer.this.simulator.isPlaying()) {
-				}
-
-				if (!display.isDisposed()) {
-					display.dispose();
-				}
-			}
-		});
-
-		createContent();
-	}
-
-	protected void bindToSimulator(Simulator simulator) {
-		this.simulator = simulator;
-
-		List<Model<?>> models = simulator.getModels();
-		for (Model<?> m : models) {
-			// FIXME ugly hack for now
-			if (m instanceof RoadModel) {
-				roadModel = (RoadModel) m;
-				break;
-			}
-		}
-
-		this.simulator.addTickListener(this);
-	}
-
-	/**
-	 * Configure shell
-	 */
-	protected void createContent() {
-		initColors();
-		canvas = new Canvas(this, SWT.DOUBLE_BUFFERED | SWT.NONE | SWT.NO_REDRAW_RESIZE | SWT.V_SCROLL | SWT.H_SCROLL);
-		canvas.setBackground(colorRegistry.get(COLOR_WHITE));
-		origin = new org.eclipse.swt.graphics.Point(0, 0);
-		size = new org.eclipse.swt.graphics.Point(800, 500);
-		canvas.addPaintListener(this);
-		canvas.addControlListener(this);
-		canvas.redraw();
-
-		timeLabel = new Label(canvas, SWT.NONE);
-		timeLabel.setText("hello world");
-		timeLabel.setBounds(20, 20, 200, 20);
-		timeLabel.setBackground(colorRegistry.get(COLOR_WHITE));
-
-		hBar = canvas.getHorizontalBar();
-		hBar.addSelectionListener(this);
-		vBar = canvas.getVerticalBar();
-		vBar.addSelectionListener(this);
-	}
-
-	/**
-	 * Initializes color registry and passes it to all renderers
-	 */
-	protected void initColors() {
-		assert getDisplay() != null : "should be called after display is initialized";
-		assert renderers != null : "should be called after renderers are initialized";
-		colorRegistry = new ColorRegistry(getDisplay());
-		colorRegistry.put(COLOR_WHITE, new RGB(0xFF, 0xFF, 0xFF));
-		colorRegistry.put(COLOR_BLACK, new RGB(0x00, 0x00, 0x00));
-		colorRegistry.put(COLOR_GREEN, new RGB(0x00, 0xFF, 0x00));
-	}
-
-	protected void createMenu(Shell shell) {
-		Menu bar = new Menu(shell, SWT.BAR);
-		shell.setMenuBar(bar);
-
-		MenuItem fileItem = new MenuItem(bar, SWT.CASCADE);
-		fileItem.setText("Control");
-
-		Menu submenu = new Menu(shell, SWT.DROP_DOWN);
-		fileItem.setMenu(submenu);
-
-		// play switch
-		final MenuItem item = new MenuItem(submenu, SWT.PUSH);
-		item.setText("&Play");
-		item.setAccelerator(SWT.MOD1 + 'P');
-		item.addListener(SWT.Selection, new Listener() {
-
-			@Override
-			public void handleEvent(Event e) {
-				onToglePlay((MenuItem) e.widget);
-			}
-		});
-
-		new MenuItem(submenu, SWT.SEPARATOR);
-		// step execution switch
-		final MenuItem nextItem = new MenuItem(submenu, SWT.PUSH);
-		nextItem.setText("Next tick");
-		nextItem.setAccelerator(SWT.MOD1 + ']');
-		nextItem.addListener(SWT.Selection, new Listener() {
-			@Override
-			public void handleEvent(Event e) {
-				onTick((MenuItem) e.widget);
-			}
-		});
-
-		// view options
-
-		MenuItem viewItem = new MenuItem(bar, SWT.CASCADE);
-		viewItem.setText("View");
-
-		Menu viewMenu = new Menu(shell, SWT.DROP_DOWN);
-		viewItem.setMenu(viewMenu);
-
-		// zooming
-		final MenuItem zoomInItem = new MenuItem(viewMenu, SWT.PUSH);
-		zoomInItem.setText("Zoom in");
-		zoomInItem.setAccelerator(SWT.MOD1 + '+');
-		zoomInItem.setData("in");
-
-		final MenuItem zoomOutItem = new MenuItem(viewMenu, SWT.PUSH);
-		zoomOutItem.setText("Zoom out");
-		zoomOutItem.setAccelerator(SWT.MOD1 + '-');
-		zoomOutItem.setData("out");
-
-		Listener zoomingListener = new Listener() {
-			@Override
-			public void handleEvent(Event e) {
-				onZooming((MenuItem) e.widget);
-			}
-		};
-		zoomInItem.addListener(SWT.Selection, zoomingListener);
-		zoomOutItem.addListener(SWT.Selection, zoomingListener);
-
-		// speedUp
-
-		Listener speedUpListener = new Listener() {
-
-			@Override
-			public void handleEvent(Event e) {
-				onSpeedChange((MenuItem) e.widget);
-			}
-		};
-
-		MenuItem increaseSpeedItem = new MenuItem(submenu, SWT.PUSH);
-		increaseSpeedItem.setAccelerator(SWT.MOD1 + '.');
-		increaseSpeedItem.setText("Speed up");
-		increaseSpeedItem.setData(">");
-		increaseSpeedItem.addListener(SWT.Selection, speedUpListener);
-		//
-		MenuItem decreaseSpeed = new MenuItem(submenu, SWT.PUSH);
-		decreaseSpeed.setAccelerator(SWT.MOD1 + ',');
-		decreaseSpeed.setText("Slow down");
-		decreaseSpeed.setData("<");
-		decreaseSpeed.addListener(SWT.Selection, speedUpListener);
-
-	}
-
-	/**
-	 * Default implementation of the play/pause action. Can be overridden if
-	 * needed.
-	 * 
-	 * @param source
-	 */
-	protected void onToglePlay(MenuItem source) {
-		if (simulator.isPlaying()) {
-			source.setText("&Play");
-		} else {
-			source.setText("&Pause");
-		}
-		new Thread() {
-			@Override
-			public void run() {
-				simulator.togglePlayPause();
-			}
-		}.start();
-	}
-
-	/**
-	 * Default implementation of step execution action. Can be overridden if
-	 * needed.
-	 * 
-	 * @param source
-	 */
-	protected void onTick(MenuItem source) {
-		if (simulator.isPlaying()) {
-			simulator.stop();
-		}
-		simulator.tick();
-	}
-
-	protected void onZooming(MenuItem source) {
-		if (source.getData().equals("in")) {
-			if (zoomRatio == 16) {
-				return;
-			}
-			origin.x -= m * deltaX / 2;
-			origin.y -= m * deltaY / 2;
-			m *= 2;
-			zoomRatio <<= 1;
-		} else {
-			if (zoomRatio < 2) {
-				return;
-			}
-			m /= 2;
-			origin.x += m * deltaX / 2;
-			origin.y += m * deltaY / 2;
-			zoomRatio >>= 1;
-		}
-		if (image != null) {
-			image.dispose();
-		}
-		image = null;// this forces a redraw
-		canvas.redraw();
-	}
-
-	protected void onSpeedChange(MenuItem source) {
-		if (">".equals(source.getData())) {
-			speedUp <<= 1;
-		} else {
-<<<<<<< HEAD
-			if (speedUp > 1) {
-				speedUp -= 1;
-			}
-=======
-			if (speedUp > 1)
-				speedUp >>= 1;
->>>>>>> eb157003
-		}
-	}
-
-	@Override
-	public void tick(long currentTime, long timeStep) {
-
-	}
-
-	public Image drawRoads() {
-		size = new org.eclipse.swt.graphics.Point((int) (m * deltaX), (int) (m * deltaY));
-		final Image img = new Image(getDisplay(), size.x + 10, size.y + 10);
-		final GC gc = new GC(img);
-
-		Graph<? extends EdgeData> graph = roadModel.getGraph();
-		for (Connection<? extends EdgeData> e : graph.getConnections()) {
-			int x1 = (int) ((e.from.x - minX) * m);
-			int y1 = (int) ((e.from.y - minY) * m);
-			//			gc.setForeground(colorRegistry.get(COLOR_GREEN));
-			//			gc.drawOval(x1 - 2, y1 - 2, 4, 4);
-
-			int x2 = (int) ((e.to.x - minX) * m);
-			int y2 = (int) ((e.to.y - minY) * m);
-			gc.setForeground(colorRegistry.get(COLOR_BLACK));
-			gc.drawLine(x1, y1, x2, y2);
-		}
-		gc.dispose();
-
-		return img;
-	}
-
-	@Override
-	public void paintControl(PaintEvent e) {
-		final GC gc = e.gc;
-
-		if (firstTime) {
-			calculateSizes();
-			firstTime = false;
-		}
-
-		if (image == null) {
-			image = drawRoads();
-			updateScrollbars(false);
-		}
-
-		gc.drawImage(image, origin.x, origin.y);
-
-		final Rectangle rect = image.getBounds();
-		final Rectangle client = canvas.getClientArea();
-		final int marginWidth = client.width - rect.width;
-		if (marginWidth > 0) {
-			gc.fillRectangle(rect.width, 0, marginWidth, client.height);
-		}
-		final int marginHeight = client.height - rect.height;
-		if (marginHeight > 0) {
-			gc.fillRectangle(0, rect.height, client.width, marginHeight);
-		}
-
-		for (Renderer renderer : renderers) {
-			renderer.render(gc, origin.x, origin.y, minX, minY, m);
-		}
-	}
-
-	protected void updateScrollbars(boolean adaptToScrollbar) {
-		final Rectangle rect = image.getBounds();
-		final Rectangle client = canvas.getClientArea();
-		hBar.setMaximum(rect.width);
-		vBar.setMaximum(rect.height);
-		hBar.setThumb(Math.min(rect.width, client.width));
-		vBar.setThumb(Math.min(rect.height, client.height));
-		final int hPage = rect.width - client.width;
-		final int vPage = rect.height - client.height;
-		int hSelection = hBar.getSelection();
-		int vSelection = vBar.getSelection();
-		if (adaptToScrollbar) {
-			if (hSelection >= hPage) {
-				if (hPage <= 0) {
-					hSelection = 0;
-				}
-				origin.x = -hSelection;
-			}
-			if (vSelection >= vPage) {
-				if (vPage <= 0) {
-					vSelection = 0;
-				}
-				origin.y = -vSelection;
-			}
-		} else {
-			hBar.setSelection(-origin.x);
-			vBar.setSelection(-origin.y);
-		}
-	}
-
-	private void calculateSizes() {
-		Set<Point> nodes = roadModel.getGraph().getNodes();
-
-		minX = Double.POSITIVE_INFINITY;
-		double maxX = Double.NEGATIVE_INFINITY;
-		minY = Double.POSITIVE_INFINITY;
-		double maxY = Double.NEGATIVE_INFINITY;
-
-		for (Point p : nodes) {
-			minX = Math.min(minX, p.x);
-			maxX = Math.max(maxX, p.x);
-			minY = Math.min(minY, p.y);
-			maxY = Math.max(maxY, p.y);
-		}
-
-		deltaX = maxX - minX;
-		deltaY = maxY - minY;
-
-		// System.out.println(deltaX + " " + deltaY);
-
-		Rectangle area = canvas.getClientArea();
-		if (deltaX > deltaY) {
-			m = area.width / deltaX;
-		} else {
-			m = area.height / deltaY;
-		}
-		zoomRatio = 1;
-
-		// m *= 2;
-
-	}
-
-	@Override
-	public void controlMoved(ControlEvent e) {
-		// not needed
-	}
-
-	@Override
-	public void controlResized(ControlEvent e) {
-		if (image != null) {
-			updateScrollbars(true);
-			canvas.redraw();
-		}
-	}
-
-	@Override
-	public void widgetSelected(SelectionEvent e) {
-		if (e.widget == vBar) {
-			final int vSelection = vBar.getSelection();
-			final int destY = -vSelection - origin.y;
-			final Rectangle rect = image.getBounds();
-			canvas.scroll(0, destY, 0, 0, rect.width, rect.height, false);
-			origin.y = -vSelection;
-		} else {
-			final int hSelection = hBar.getSelection();
-			final int destX = -hSelection - origin.x;
-			final Rectangle rect = image.getBounds();
-			canvas.scroll(destX, 0, 0, 0, rect.width, rect.height, false);
-			origin.x = -hSelection;
-		}
-	}
-
-	@Override
-	public void widgetDefaultSelected(SelectionEvent e) {
-		// not needed
-
-	}
-
-	@Override
-	public void afterTick(long currentTime, long timeStep) {
-		if (simulator.isPlaying() && lastRefresh + timeStep * speedUp > currentTime) {
-			return;
-		}
-		lastRefresh = currentTime;
-		if (display.isDisposed()) {
-			return;
-		}
-		display.syncExec(new Runnable() {
-			//			 getDisplay().asyncExec(new Runnable() {
-			@Override
-			public void run() {
-				if (!canvas.isDisposed()) {
-					timeLabel.setText(TimeFormatter.format(simulator.getCurrentTime()));
-					canvas.redraw();
-				}
-			}
-		});
-	}
-}
+package rinde.sim.ui;
+
+import java.util.List;
+import java.util.Set;
+
+import org.eclipse.jface.resource.ColorRegistry;
+import org.eclipse.swt.SWT;
+import org.eclipse.swt.events.ControlEvent;
+import org.eclipse.swt.events.ControlListener;
+import org.eclipse.swt.events.PaintEvent;
+import org.eclipse.swt.events.PaintListener;
+import org.eclipse.swt.events.SelectionEvent;
+import org.eclipse.swt.events.SelectionListener;
+import org.eclipse.swt.graphics.GC;
+import org.eclipse.swt.graphics.Image;
+import org.eclipse.swt.graphics.RGB;
+import org.eclipse.swt.graphics.Rectangle;
+import org.eclipse.swt.layout.FillLayout;
+import org.eclipse.swt.widgets.Canvas;
+import org.eclipse.swt.widgets.Composite;
+import org.eclipse.swt.widgets.Display;
+import org.eclipse.swt.widgets.Event;
+import org.eclipse.swt.widgets.Label;
+import org.eclipse.swt.widgets.Listener;
+import org.eclipse.swt.widgets.Menu;
+import org.eclipse.swt.widgets.MenuItem;
+import org.eclipse.swt.widgets.ScrollBar;
+import org.eclipse.swt.widgets.Shell;
+
+import rinde.sim.core.Simulator;
+import rinde.sim.core.TickListener;
+import rinde.sim.core.graph.Connection;
+import rinde.sim.core.graph.EdgeData;
+import rinde.sim.core.graph.Graph;
+import rinde.sim.core.graph.Point;
+import rinde.sim.core.model.Model;
+import rinde.sim.core.model.RoadModel;
+import rinde.sim.ui.renderers.Renderer;
+import rinde.sim.util.TimeFormatter;
+
+/**
+ * Simulation viewer.
+ * 
+ * @author Bartosz Michalik <bartosz.michalik@cs.kuleuven.be>
+ * 
+ */
+public class SimulationViewer extends Composite implements TickListener, ControlListener, PaintListener, SelectionListener {
+
+	public static final String COLOR_WHITE = "white";
+	public static final String COLOR_GREEN = "green";
+	public static final String COLOR_BLACK = "black";
+
+	public static final String DEFAULT_COLOR = "default_color";
+
+	public static final String ICO_PKG = "package";
+
+	protected Canvas canvas;
+	protected org.eclipse.swt.graphics.Point origin;
+	protected org.eclipse.swt.graphics.Point size;
+
+	protected Image image;
+
+	private Simulator simulator;
+	private RoadModel roadModel;
+	private ColorRegistry colorRegistry;
+
+	/** model renderers */
+	protected final Renderer[] renderers;
+	private Label timeLabel;
+	private ScrollBar hBar;
+	private ScrollBar vBar;
+	// rendering frequency related
+	private int speedUp;
+	private long lastRefresh;
+
+	boolean firstTime = true;
+
+	private double minX;
+	private double minY;
+	protected double m;// multiplier
+	private double deltaX;
+	private double deltaY;
+	private int zoomRatio;
+
+	private final Display display;
+
+	public SimulationViewer(Shell shell, Simulator simulator, int speedUp, Renderer... renderers) {
+		super(shell, SWT.NONE);
+
+		this.renderers = renderers;
+		this.speedUp = speedUp;
+		shell.setLayout(new FillLayout());
+		this.setLayout(new FillLayout());
+		bindToSimulator(simulator);
+
+		display = shell.getDisplay();
+
+		createMenu(shell);
+		shell.addListener(SWT.Close, new Listener() {
+
+			@Override
+			public void handleEvent(Event event) {
+				SimulationViewer.this.simulator.stop();
+				while (SimulationViewer.this.simulator.isPlaying()) {
+				}
+
+				if (!display.isDisposed()) {
+					display.dispose();
+				}
+			}
+		});
+
+		createContent();
+	}
+
+	protected void bindToSimulator(Simulator simulator) {
+		this.simulator = simulator;
+
+		List<Model<?>> models = simulator.getModels();
+		for (Model<?> m : models) {
+			// FIXME ugly hack for now
+			if (m instanceof RoadModel) {
+				roadModel = (RoadModel) m;
+				break;
+			}
+		}
+
+		this.simulator.addTickListener(this);
+	}
+
+	/**
+	 * Configure shell
+	 */
+	protected void createContent() {
+		initColors();
+		canvas = new Canvas(this, SWT.DOUBLE_BUFFERED | SWT.NONE | SWT.NO_REDRAW_RESIZE | SWT.V_SCROLL | SWT.H_SCROLL);
+		canvas.setBackground(colorRegistry.get(COLOR_WHITE));
+		origin = new org.eclipse.swt.graphics.Point(0, 0);
+		size = new org.eclipse.swt.graphics.Point(800, 500);
+		canvas.addPaintListener(this);
+		canvas.addControlListener(this);
+		canvas.redraw();
+
+		timeLabel = new Label(canvas, SWT.NONE);
+		timeLabel.setText("hello world");
+		timeLabel.setBounds(20, 20, 200, 20);
+		timeLabel.setBackground(colorRegistry.get(COLOR_WHITE));
+
+		hBar = canvas.getHorizontalBar();
+		hBar.addSelectionListener(this);
+		vBar = canvas.getVerticalBar();
+		vBar.addSelectionListener(this);
+	}
+
+	/**
+	 * Initializes color registry and passes it to all renderers
+	 */
+	protected void initColors() {
+		assert getDisplay() != null : "should be called after display is initialized";
+		assert renderers != null : "should be called after renderers are initialized";
+		colorRegistry = new ColorRegistry(getDisplay());
+		colorRegistry.put(COLOR_WHITE, new RGB(0xFF, 0xFF, 0xFF));
+		colorRegistry.put(COLOR_BLACK, new RGB(0x00, 0x00, 0x00));
+		colorRegistry.put(COLOR_GREEN, new RGB(0x00, 0xFF, 0x00));
+	}
+
+	protected void createMenu(Shell shell) {
+		Menu bar = new Menu(shell, SWT.BAR);
+		shell.setMenuBar(bar);
+
+		MenuItem fileItem = new MenuItem(bar, SWT.CASCADE);
+		fileItem.setText("Control");
+
+		Menu submenu = new Menu(shell, SWT.DROP_DOWN);
+		fileItem.setMenu(submenu);
+
+		// play switch
+		final MenuItem item = new MenuItem(submenu, SWT.PUSH);
+		item.setText("&Play");
+		item.setAccelerator(SWT.MOD1 + 'P');
+		item.addListener(SWT.Selection, new Listener() {
+
+			@Override
+			public void handleEvent(Event e) {
+				onToglePlay((MenuItem) e.widget);
+			}
+		});
+
+		new MenuItem(submenu, SWT.SEPARATOR);
+		// step execution switch
+		final MenuItem nextItem = new MenuItem(submenu, SWT.PUSH);
+		nextItem.setText("Next tick");
+		nextItem.setAccelerator(SWT.MOD1 + ']');
+		nextItem.addListener(SWT.Selection, new Listener() {
+			@Override
+			public void handleEvent(Event e) {
+				onTick((MenuItem) e.widget);
+			}
+		});
+
+		// view options
+
+		MenuItem viewItem = new MenuItem(bar, SWT.CASCADE);
+		viewItem.setText("View");
+
+		Menu viewMenu = new Menu(shell, SWT.DROP_DOWN);
+		viewItem.setMenu(viewMenu);
+
+		// zooming
+		final MenuItem zoomInItem = new MenuItem(viewMenu, SWT.PUSH);
+		zoomInItem.setText("Zoom in");
+		zoomInItem.setAccelerator(SWT.MOD1 + '+');
+		zoomInItem.setData("in");
+
+		final MenuItem zoomOutItem = new MenuItem(viewMenu, SWT.PUSH);
+		zoomOutItem.setText("Zoom out");
+		zoomOutItem.setAccelerator(SWT.MOD1 + '-');
+		zoomOutItem.setData("out");
+
+		Listener zoomingListener = new Listener() {
+			@Override
+			public void handleEvent(Event e) {
+				onZooming((MenuItem) e.widget);
+			}
+		};
+		zoomInItem.addListener(SWT.Selection, zoomingListener);
+		zoomOutItem.addListener(SWT.Selection, zoomingListener);
+
+		// speedUp
+
+		Listener speedUpListener = new Listener() {
+
+			@Override
+			public void handleEvent(Event e) {
+				onSpeedChange((MenuItem) e.widget);
+			}
+		};
+
+		MenuItem increaseSpeedItem = new MenuItem(submenu, SWT.PUSH);
+		increaseSpeedItem.setAccelerator(SWT.MOD1 + '.');
+		increaseSpeedItem.setText("Speed up");
+		increaseSpeedItem.setData(">");
+		increaseSpeedItem.addListener(SWT.Selection, speedUpListener);
+		//
+		MenuItem decreaseSpeed = new MenuItem(submenu, SWT.PUSH);
+		decreaseSpeed.setAccelerator(SWT.MOD1 + ',');
+		decreaseSpeed.setText("Slow down");
+		decreaseSpeed.setData("<");
+		decreaseSpeed.addListener(SWT.Selection, speedUpListener);
+
+	}
+
+	/**
+	 * Default implementation of the play/pause action. Can be overridden if
+	 * needed.
+	 * 
+	 * @param source
+	 */
+	protected void onToglePlay(MenuItem source) {
+		if (simulator.isPlaying()) {
+			source.setText("&Play");
+		} else {
+			source.setText("&Pause");
+		}
+		new Thread() {
+			@Override
+			public void run() {
+				simulator.togglePlayPause();
+			}
+		}.start();
+	}
+
+	/**
+	 * Default implementation of step execution action. Can be overridden if
+	 * needed.
+	 * 
+	 * @param source
+	 */
+	protected void onTick(MenuItem source) {
+		if (simulator.isPlaying()) {
+			simulator.stop();
+		}
+		simulator.tick();
+	}
+
+	protected void onZooming(MenuItem source) {
+		if (source.getData().equals("in")) {
+			if (zoomRatio == 16) {
+				return;
+			}
+			origin.x -= m * deltaX / 2;
+			origin.y -= m * deltaY / 2;
+			m *= 2;
+			zoomRatio <<= 1;
+		} else {
+			if (zoomRatio < 2) {
+				return;
+			}
+			m /= 2;
+			origin.x += m * deltaX / 2;
+			origin.y += m * deltaY / 2;
+			zoomRatio >>= 1;
+		}
+		if (image != null) {
+			image.dispose();
+		}
+		image = null;// this forces a redraw
+		canvas.redraw();
+	}
+
+	protected void onSpeedChange(MenuItem source) {
+		if (">".equals(source.getData())) {
+			speedUp <<= 1;
+		} else {
+			if (speedUp > 1)
+				speedUp >>= 1;
+		}
+	}
+
+	@Override
+	public void tick(long currentTime, long timeStep) {
+
+	}
+
+	public Image drawRoads() {
+		size = new org.eclipse.swt.graphics.Point((int) (m * deltaX), (int) (m * deltaY));
+		final Image img = new Image(getDisplay(), size.x + 10, size.y + 10);
+		final GC gc = new GC(img);
+
+		Graph<? extends EdgeData> graph = roadModel.getGraph();
+		for (Connection<? extends EdgeData> e : graph.getConnections()) {
+			int x1 = (int) ((e.from.x - minX) * m);
+			int y1 = (int) ((e.from.y - minY) * m);
+			//			gc.setForeground(colorRegistry.get(COLOR_GREEN));
+			//			gc.drawOval(x1 - 2, y1 - 2, 4, 4);
+
+			int x2 = (int) ((e.to.x - minX) * m);
+			int y2 = (int) ((e.to.y - minY) * m);
+			gc.setForeground(colorRegistry.get(COLOR_BLACK));
+			gc.drawLine(x1, y1, x2, y2);
+		}
+		gc.dispose();
+
+		return img;
+	}
+
+	@Override
+	public void paintControl(PaintEvent e) {
+		final GC gc = e.gc;
+
+		if (firstTime) {
+			calculateSizes();
+			firstTime = false;
+		}
+
+		if (image == null) {
+			image = drawRoads();
+			updateScrollbars(false);
+		}
+
+		gc.drawImage(image, origin.x, origin.y);
+
+		final Rectangle rect = image.getBounds();
+		final Rectangle client = canvas.getClientArea();
+		final int marginWidth = client.width - rect.width;
+		if (marginWidth > 0) {
+			gc.fillRectangle(rect.width, 0, marginWidth, client.height);
+		}
+		final int marginHeight = client.height - rect.height;
+		if (marginHeight > 0) {
+			gc.fillRectangle(0, rect.height, client.width, marginHeight);
+		}
+
+		for (Renderer renderer : renderers) {
+			renderer.render(gc, origin.x, origin.y, minX, minY, m);
+		}
+	}
+
+	protected void updateScrollbars(boolean adaptToScrollbar) {
+		final Rectangle rect = image.getBounds();
+		final Rectangle client = canvas.getClientArea();
+		hBar.setMaximum(rect.width);
+		vBar.setMaximum(rect.height);
+		hBar.setThumb(Math.min(rect.width, client.width));
+		vBar.setThumb(Math.min(rect.height, client.height));
+		final int hPage = rect.width - client.width;
+		final int vPage = rect.height - client.height;
+		int hSelection = hBar.getSelection();
+		int vSelection = vBar.getSelection();
+		if (adaptToScrollbar) {
+			if (hSelection >= hPage) {
+				if (hPage <= 0) {
+					hSelection = 0;
+				}
+				origin.x = -hSelection;
+			}
+			if (vSelection >= vPage) {
+				if (vPage <= 0) {
+					vSelection = 0;
+				}
+				origin.y = -vSelection;
+			}
+		} else {
+			hBar.setSelection(-origin.x);
+			vBar.setSelection(-origin.y);
+		}
+	}
+
+	private void calculateSizes() {
+		Set<Point> nodes = roadModel.getGraph().getNodes();
+
+		minX = Double.POSITIVE_INFINITY;
+		double maxX = Double.NEGATIVE_INFINITY;
+		minY = Double.POSITIVE_INFINITY;
+		double maxY = Double.NEGATIVE_INFINITY;
+
+		for (Point p : nodes) {
+			minX = Math.min(minX, p.x);
+			maxX = Math.max(maxX, p.x);
+			minY = Math.min(minY, p.y);
+			maxY = Math.max(maxY, p.y);
+		}
+
+		deltaX = maxX - minX;
+		deltaY = maxY - minY;
+
+		// System.out.println(deltaX + " " + deltaY);
+
+		Rectangle area = canvas.getClientArea();
+		if (deltaX > deltaY) {
+			m = area.width / deltaX;
+		} else {
+			m = area.height / deltaY;
+		}
+		zoomRatio = 1;
+
+		// m *= 2;
+
+	}
+
+	@Override
+	public void controlMoved(ControlEvent e) {
+		// not needed
+	}
+
+	@Override
+	public void controlResized(ControlEvent e) {
+		if (image != null) {
+			updateScrollbars(true);
+			canvas.redraw();
+		}
+	}
+
+	@Override
+	public void widgetSelected(SelectionEvent e) {
+		if (e.widget == vBar) {
+			final int vSelection = vBar.getSelection();
+			final int destY = -vSelection - origin.y;
+			final Rectangle rect = image.getBounds();
+			canvas.scroll(0, destY, 0, 0, rect.width, rect.height, false);
+			origin.y = -vSelection;
+		} else {
+			final int hSelection = hBar.getSelection();
+			final int destX = -hSelection - origin.x;
+			final Rectangle rect = image.getBounds();
+			canvas.scroll(destX, 0, 0, 0, rect.width, rect.height, false);
+			origin.x = -hSelection;
+		}
+	}
+
+	@Override
+	public void widgetDefaultSelected(SelectionEvent e) {
+		// not needed
+
+	}
+
+	@Override
+	public void afterTick(long currentTime, long timeStep) {
+		if (simulator.isPlaying() && lastRefresh + timeStep * speedUp > currentTime) {
+			return;
+		}
+		lastRefresh = currentTime;
+		if (display.isDisposed()) {
+			return;
+		}
+		display.syncExec(new Runnable() {
+			//			 getDisplay().asyncExec(new Runnable() {
+			@Override
+			public void run() {
+				if (!canvas.isDisposed()) {
+					timeLabel.setText(TimeFormatter.format(simulator.getCurrentTime()));
+					canvas.redraw();
+				}
+			}
+		});
+	}
+}