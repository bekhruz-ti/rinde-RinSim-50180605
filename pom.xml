<project xmlns="http://maven.apache.org/POM/4.0.0" xmlns:xsi="http://www.w3.org/2001/XMLSchema-instance"
	xsi:schemaLocation="http://maven.apache.org/POM/4.0.0 http://maven.apache.org/xsd/maven-4.0.0.xsd">
	<modelVersion>4.0.0</modelVersion>
<<<<<<< HEAD
	<groupId>com.github.rinde</groupId>
	<artifactId>rinsim-main</artifactId>
	<version>2.1.0-SNAPSHOT</version>
	<packaging>pom</packaging>

	<name>RinSim</name>
	<description>RinSim is a multi-agent system simulator written in Java. It supports problems in the fields of transportation and logistics, most notably pickup-and-delivery problems (PDP).</description>
	<url>http://github.com/rinde/RinSim</url>
	<inceptionYear>2011</inceptionYear>

	<licenses></licenses>

	<!-- <parent> <groupId>org.sonatype.oss</groupId> <artifactId>oss-parent</artifactId> 
		<version>7</version> </parent> -->

	<scm>
		<connection>scm:git:git@github.com:rinde/rinsim.git</connection>
		<developerConnection>scm:git:git@github.com:rinde/rinsim.git</developerConnection>
		<url>http://github.com/rinde/RinSim</url>
	</scm>

	<developers>
		<developer>
			<id>rinde</id>
			<name>Rinde van Lon</name>
			<email>rinde.vanlon@cs.kuleuven.be</email>
			<url>http://rinde.nl/</url>
			<organization>DistriNet - KU Leuven</organization>
			<organizationUrl>http://distrinet.cs.kuleuven.be/people/rinde</organizationUrl>
			<roles>
				<role>architect</role>
				<role>developer</role>
			</roles>
			<timezone>+1</timezone>
		</developer>
	</developers>

	<modules>
		<module>core</module>
		<module>ui</module>
		<module>problem</module>
		<module>example</module>
		<module>packaging</module>
	</modules>

=======
	<groupId>rinsim</groupId>
	<artifactId>main</artifactId>
	<version>2.0.1-SNAPSHOT</version>
	<packaging>pom</packaging>

>>>>>>> 99db2af9
	<properties>
		<project.build.sourceEncoding>UTF-8</project.build.sourceEncoding>
	</properties>

	<build>
		<plugins>
			<plugin>
				<groupId>org.apache.maven.plugins</groupId>
				<artifactId>maven-compiler-plugin</artifactId>
				<version>2.3.2</version>
				<configuration>
					<source>1.6</source>
				</configuration>
			</plugin>
			<plugin>
				<artifactId>maven-assembly-plugin</artifactId>
				<version>2.3</version>
			</plugin>


			
			
			<plugin>
				<groupId>org.codehaus.mojo</groupId>
				<artifactId>cobertura-maven-plugin</artifactId>
				<version>2.5.1</version>
				<configuration>
					<formats>
						<format>html</format>
						<format>xml</format>
					</formats>
					<instrumentation>
						<excludes>
							<exclude>rinde/sim/example*/**/*.class</exclude>
							<exclude>rinde/sim/lab/**/*.class</exclude>
						</excludes>
					</instrumentation>
				</configuration>
				<executions>
					<execution>
						<goals>
							<goal>clean</goal>
						</goals>
					</execution>

				</executions>
			</plugin>

		</plugins>
		<defaultGoal>package</defaultGoal>
	</build>

	<reporting>
		<plugins>
			<plugin>
				<groupId>org.codehaus.mojo</groupId>
				<artifactId>cobertura-maven-plugin</artifactId>
				<version>2.5.1</version>
			</plugin>
		</plugins>
	</reporting>

	<dependencies>
		<dependency>
			<groupId>junit</groupId>
			<artifactId>junit</artifactId>
			<version>4.10</version>
			<scope>test</scope>
		</dependency>

	</dependencies>
	<dependencyManagement>
		<dependencies>
			<!-- <dependency> <groupId>com.github.rinde</groupId> <artifactId>rinsim-core</artifactId> 
				<version>${project.version}</version> </dependency> -->
			<dependency>
				<groupId>com.google.guava</groupId>
				<artifactId>guava</artifactId>
				<version>12.0</version>
			</dependency>
			<dependency>
				<groupId>org.slf4j</groupId>
				<artifactId>slf4j-api</artifactId>
				<version>1.6.4</version>
			</dependency>
			<dependency>
				<groupId>org.slf4j</groupId>
				<artifactId>slf4j-simple</artifactId>
				<version>1.6.4</version>
				<scope>provided</scope>
			</dependency>
			<dependency>
				<groupId>org.apache.commons</groupId>
				<artifactId>commons-lang3</artifactId>
				<version>3.1</version>
			</dependency>
			<dependency>
				<groupId>org.apache.commons</groupId>
				<artifactId>commons-math3</artifactId>
				<version>3.0</version>
			</dependency>
			<dependency>
				<groupId>joda-time</groupId>
				<artifactId>joda-time</artifactId>
				<version>2.1</version>
			</dependency>
			<dependency>
				<groupId>com.google.code.gson</groupId>
				<artifactId>gson</artifactId>
				<version>2.2.1</version>
			</dependency>
		</dependencies>
	</dependencyManagement>
</project><|MERGE_RESOLUTION|>--- conflicted
+++ resolved
@@ -1,170 +1,163 @@
-<project xmlns="http://maven.apache.org/POM/4.0.0" xmlns:xsi="http://www.w3.org/2001/XMLSchema-instance"
-	xsi:schemaLocation="http://maven.apache.org/POM/4.0.0 http://maven.apache.org/xsd/maven-4.0.0.xsd">
-	<modelVersion>4.0.0</modelVersion>
-<<<<<<< HEAD
-	<groupId>com.github.rinde</groupId>
-	<artifactId>rinsim-main</artifactId>
-	<version>2.1.0-SNAPSHOT</version>
-	<packaging>pom</packaging>
+<project xmlns="http://maven.apache.org/POM/4.0.0" xmlns:xsi="http://www.w3.org/2001/XMLSchema-instance"
+	xsi:schemaLocation="http://maven.apache.org/POM/4.0.0 http://maven.apache.org/xsd/maven-4.0.0.xsd">
+	<modelVersion>4.0.0</modelVersion>
+	<groupId>com.github.rinde</groupId>
+	<artifactId>rinsim-main</artifactId>
+	<version>2.1.0-SNAPSHOT</version>
+	<packaging>pom</packaging>
+
+	<name>RinSim</name>
+	<description>RinSim is a multi-agent system simulator written in Java. It supports problems in the fields of transportation and logistics, most notably pickup-and-delivery problems (PDP).</description>
+	<url>http://github.com/rinde/RinSim</url>
+	<inceptionYear>2011</inceptionYear>
+
+	<licenses></licenses>
+
+	<!-- <parent> <groupId>org.sonatype.oss</groupId> <artifactId>oss-parent</artifactId> 
+		<version>7</version> </parent> -->
+
+	<scm>
+		<connection>scm:git:git@github.com:rinde/rinsim.git</connection>
+		<developerConnection>scm:git:git@github.com:rinde/rinsim.git</developerConnection>
+		<url>http://github.com/rinde/RinSim</url>
+	</scm>
+
+	<developers>
+		<developer>
+			<id>rinde</id>
+			<name>Rinde van Lon</name>
+			<email>rinde.vanlon@cs.kuleuven.be</email>
+			<url>http://rinde.nl/</url>
+			<organization>DistriNet - KU Leuven</organization>
+			<organizationUrl>http://distrinet.cs.kuleuven.be/people/rinde</organizationUrl>
+			<roles>
+				<role>architect</role>
+				<role>developer</role>
+			</roles>
+			<timezone>+1</timezone>
+		</developer>
+	</developers>
+
+	<modules>
+		<module>core</module>
+		<module>ui</module>
+		<module>problem</module>
+		<module>example</module>
+		<module>packaging</module>
+	</modules>
+
 
-	<name>RinSim</name>
-	<description>RinSim is a multi-agent system simulator written in Java. It supports problems in the fields of transportation and logistics, most notably pickup-and-delivery problems (PDP).</description>
-	<url>http://github.com/rinde/RinSim</url>
-	<inceptionYear>2011</inceptionYear>
-
-	<licenses></licenses>
-
-	<!-- <parent> <groupId>org.sonatype.oss</groupId> <artifactId>oss-parent</artifactId> 
-		<version>7</version> </parent> -->
-
-	<scm>
-		<connection>scm:git:git@github.com:rinde/rinsim.git</connection>
-		<developerConnection>scm:git:git@github.com:rinde/rinsim.git</developerConnection>
-		<url>http://github.com/rinde/RinSim</url>
-	</scm>
-
-	<developers>
-		<developer>
-			<id>rinde</id>
-			<name>Rinde van Lon</name>
-			<email>rinde.vanlon@cs.kuleuven.be</email>
-			<url>http://rinde.nl/</url>
-			<organization>DistriNet - KU Leuven</organization>
-			<organizationUrl>http://distrinet.cs.kuleuven.be/people/rinde</organizationUrl>
-			<roles>
-				<role>architect</role>
-				<role>developer</role>
-			</roles>
-			<timezone>+1</timezone>
-		</developer>
-	</developers>
-
-	<modules>
-		<module>core</module>
-		<module>ui</module>
-		<module>problem</module>
-		<module>example</module>
-		<module>packaging</module>
-	</modules>
-
-=======
-	<groupId>rinsim</groupId>
-	<artifactId>main</artifactId>
-	<version>2.0.1-SNAPSHOT</version>
-	<packaging>pom</packaging>
-
->>>>>>> 99db2af9
-	<properties>
-		<project.build.sourceEncoding>UTF-8</project.build.sourceEncoding>
-	</properties>
-
-	<build>
-		<plugins>
-			<plugin>
-				<groupId>org.apache.maven.plugins</groupId>
-				<artifactId>maven-compiler-plugin</artifactId>
-				<version>2.3.2</version>
-				<configuration>
-					<source>1.6</source>
-				</configuration>
-			</plugin>
-			<plugin>
-				<artifactId>maven-assembly-plugin</artifactId>
-				<version>2.3</version>
-			</plugin>
-
-
-			
-			
-			<plugin>
-				<groupId>org.codehaus.mojo</groupId>
-				<artifactId>cobertura-maven-plugin</artifactId>
-				<version>2.5.1</version>
-				<configuration>
-					<formats>
-						<format>html</format>
-						<format>xml</format>
-					</formats>
-					<instrumentation>
-						<excludes>
-							<exclude>rinde/sim/example*/**/*.class</exclude>
-							<exclude>rinde/sim/lab/**/*.class</exclude>
-						</excludes>
-					</instrumentation>
-				</configuration>
-				<executions>
-					<execution>
-						<goals>
-							<goal>clean</goal>
-						</goals>
-					</execution>
-
-				</executions>
-			</plugin>
-
-		</plugins>
-		<defaultGoal>package</defaultGoal>
-	</build>
-
-	<reporting>
-		<plugins>
-			<plugin>
-				<groupId>org.codehaus.mojo</groupId>
-				<artifactId>cobertura-maven-plugin</artifactId>
-				<version>2.5.1</version>
-			</plugin>
-		</plugins>
-	</reporting>
-
-	<dependencies>
-		<dependency>
-			<groupId>junit</groupId>
-			<artifactId>junit</artifactId>
-			<version>4.10</version>
-			<scope>test</scope>
-		</dependency>
-
-	</dependencies>
-	<dependencyManagement>
-		<dependencies>
-			<!-- <dependency> <groupId>com.github.rinde</groupId> <artifactId>rinsim-core</artifactId> 
-				<version>${project.version}</version> </dependency> -->
-			<dependency>
-				<groupId>com.google.guava</groupId>
-				<artifactId>guava</artifactId>
-				<version>12.0</version>
-			</dependency>
-			<dependency>
-				<groupId>org.slf4j</groupId>
-				<artifactId>slf4j-api</artifactId>
-				<version>1.6.4</version>
-			</dependency>
-			<dependency>
-				<groupId>org.slf4j</groupId>
-				<artifactId>slf4j-simple</artifactId>
-				<version>1.6.4</version>
-				<scope>provided</scope>
-			</dependency>
-			<dependency>
-				<groupId>org.apache.commons</groupId>
-				<artifactId>commons-lang3</artifactId>
-				<version>3.1</version>
-			</dependency>
-			<dependency>
-				<groupId>org.apache.commons</groupId>
-				<artifactId>commons-math3</artifactId>
-				<version>3.0</version>
-			</dependency>
-			<dependency>
-				<groupId>joda-time</groupId>
-				<artifactId>joda-time</artifactId>
-				<version>2.1</version>
-			</dependency>
-			<dependency>
-				<groupId>com.google.code.gson</groupId>
-				<artifactId>gson</artifactId>
-				<version>2.2.1</version>
-			</dependency>
-		</dependencies>
-	</dependencyManagement>
+	<properties>
+		<project.build.sourceEncoding>UTF-8</project.build.sourceEncoding>
+	</properties>
+
+	<build>
+		<plugins>
+			<plugin>
+				<groupId>org.apache.maven.plugins</groupId>
+				<artifactId>maven-compiler-plugin</artifactId>
+				<version>2.3.2</version>
+				<configuration>
+					<source>1.6</source>
+				</configuration>
+			</plugin>
+			<plugin>
+				<artifactId>maven-assembly-plugin</artifactId>
+				<version>2.3</version>
+			</plugin>
+
+
+			
+			
+			<plugin>
+				<groupId>org.codehaus.mojo</groupId>
+				<artifactId>cobertura-maven-plugin</artifactId>
+				<version>2.5.1</version>
+				<configuration>
+					<formats>
+						<format>html</format>
+						<format>xml</format>
+					</formats>
+					<instrumentation>
+						<excludes>
+							<exclude>rinde/sim/example*/**/*.class</exclude>
+							<exclude>rinde/sim/lab/**/*.class</exclude>
+						</excludes>
+					</instrumentation>
+				</configuration>
+				<executions>
+					<execution>
+						<goals>
+							<goal>clean</goal>
+						</goals>
+					</execution>
+
+				</executions>
+			</plugin>
+
+		</plugins>
+		<defaultGoal>package</defaultGoal>
+	</build>
+
+	<reporting>
+		<plugins>
+			<plugin>
+				<groupId>org.codehaus.mojo</groupId>
+				<artifactId>cobertura-maven-plugin</artifactId>
+				<version>2.5.1</version>
+			</plugin>
+		</plugins>
+	</reporting>
+
+	<dependencies>
+		<dependency>
+			<groupId>junit</groupId>
+			<artifactId>junit</artifactId>
+			<version>4.10</version>
+			<scope>test</scope>
+		</dependency>
+
+	</dependencies>
+	<dependencyManagement>
+		<dependencies>
+			<!-- <dependency> <groupId>com.github.rinde</groupId> <artifactId>rinsim-core</artifactId> 
+				<version>${project.version}</version> </dependency> -->
+			<dependency>
+				<groupId>com.google.guava</groupId>
+				<artifactId>guava</artifactId>
+				<version>12.0</version>
+			</dependency>
+			<dependency>
+				<groupId>org.slf4j</groupId>
+				<artifactId>slf4j-api</artifactId>
+				<version>1.6.4</version>
+			</dependency>
+			<dependency>
+				<groupId>org.slf4j</groupId>
+				<artifactId>slf4j-simple</artifactId>
+				<version>1.6.4</version>
+				<scope>provided</scope>
+			</dependency>
+			<dependency>
+				<groupId>org.apache.commons</groupId>
+				<artifactId>commons-lang3</artifactId>
+				<version>3.1</version>
+			</dependency>
+			<dependency>
+				<groupId>org.apache.commons</groupId>
+				<artifactId>commons-math3</artifactId>
+				<version>3.0</version>
+			</dependency>
+			<dependency>
+				<groupId>joda-time</groupId>
+				<artifactId>joda-time</artifactId>
+				<version>2.1</version>
+			</dependency>
+			<dependency>
+				<groupId>com.google.code.gson</groupId>
+				<artifactId>gson</artifactId>
+				<version>2.2.1</version>
+			</dependency>
+		</dependencies>
+	</dependencyManagement>
 </project>