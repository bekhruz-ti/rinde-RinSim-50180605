<project xmlns="http://maven.apache.org/POM/4.0.0" xmlns:xsi="http://www.w3.org/2001/XMLSchema-instance" xsi:schemaLocation="http://maven.apache.org/POM/4.0.0 http://maven.apache.org/xsd/maven-4.0.0.xsd">
	<modelVersion>4.0.0</modelVersion>
	<parent>
		<groupId>com.github.rinde</groupId>
		<artifactId>rinsim-main</artifactId>
<<<<<<< HEAD
		<version>2.3.3-SNAPSHOT</version>
=======
		<version>2.3.3</version>
>>>>>>> c05a164a

		<relativePath>..</relativePath>
	</parent>

	<artifactId>rinsim-problem</artifactId>
	<name>RinSim Problems</name>
	<packaging>jar</packaging>

	<dependencies>
		<dependency>
			<groupId>com.github.rinde</groupId>
			<artifactId>rinsim-core</artifactId>
			<version>${project.version}</version>
		</dependency>
		<dependency>
			<groupId>com.github.rinde</groupId>
			<artifactId>rinsim-ui</artifactId>
			<version>${project.version}</version>
		</dependency>
		<!-- TEST DEPENDENCIES -->
		<dependency>
			<groupId>ch.qos.logback</groupId>
			<artifactId>logback-classic</artifactId>
			<version>1.0.13</version>
			<scope>provided</scope>
		</dependency> 
		<dependency>
			<groupId>org.mockito</groupId>
			<artifactId>mockito-core</artifactId>
			<version>1.9.5</version>
			<scope>test</scope>
		</dependency>
		<dependency>
			<groupId>com.github.rinde</groupId>
			<artifactId>rinsim-core</artifactId>
			<version>${project.version}</version>
			<type>test-jar</type>
			<scope>test</scope>
		</dependency>
	</dependencies>

	<properties>
		<project.build.sourceEncoding>UTF-8</project.build.sourceEncoding>
		<sonar.language>java</sonar.language>
		<!-- by default we do not need commandline arguments for running tests -->
		<test.arg />
	</properties>

	<profiles>
		<profile>
			<!-- on mac we need a special argument -->
			<id>swt.cocoa-macosx-x86_64</id>
			<activation>
				<os>
					<family>mac</family>
				</os>
			</activation>
			<properties>
				<!-- adds the required argument for SWT applications of systems running 
					OS X -->
				<test.arg>-XstartOnFirstThread</test.arg>
			</properties>
		</profile>
	</profiles>

	<build>
		<plugins>
			<plugin>
				<artifactId>maven-surefire-plugin</artifactId>
				<version>2.7.1</version>
				<configuration>
					<argLine>${test.arg}</argLine>
				</configuration>
				<executions>
					<execution>
						<id>default-test</id>
						<phase>test</phase>

						<goals>
							<goal>test</goal>
						</goals>
					</execution>
				</executions>
			</plugin>
		</plugins>
	</build>
</project><|MERGE_RESOLUTION|>--- conflicted
+++ resolved
@@ -3,12 +3,7 @@
 	<parent>
 		<groupId>com.github.rinde</groupId>
 		<artifactId>rinsim-main</artifactId>
-<<<<<<< HEAD
-		<version>2.3.3-SNAPSHOT</version>
-=======
-		<version>2.3.3</version>
->>>>>>> c05a164a
-
+		<version>2.3.4-SNAPSHOT</version>
 		<relativePath>..</relativePath>
 	</parent>
 
