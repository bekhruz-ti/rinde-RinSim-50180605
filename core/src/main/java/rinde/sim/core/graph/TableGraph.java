--- conflicted
+++ resolved
@@ -1,403 +1,200 @@
-<<<<<<< HEAD
-/**
- * 
- */
-package rinde.sim.core.graph;
-
-import java.util.ArrayList;
-import java.util.Collection;
-import java.util.Collections;
-import java.util.HashSet;
-import java.util.Map.Entry;
-import java.util.Set;
-
-
-import com.google.common.collect.LinkedHashBasedTable;
-import com.google.common.collect.Table;
-import com.google.common.collect.Table.Cell;
-
-/**
- * @author Rinde van Lon (rinde.vanlon@cs.kuleuven.be)
- * 
- */
-public class TableGraph implements Graph {
-
-	private final Table<Point, Point, ConnectionAttributes> data;
-
-	public TableGraph() {
-		data = LinkedHashBasedTable.create();
-	}
-
-	/**
-	 * @see rinde.sim.core.model.RoadModel#getNodes()
-	 */
-	@Override
-	public Set<Point> getNodes() {
-		return Collections.unmodifiableSet(new HashSet<Point>(data.rowKeySet()));
-	}
-
-	@Override
-	public boolean hasConnection(Point from, Point to) {
-		return data.contains(from, to);
-	}
-
-	@Override
-	public int getNumberOfNodes() {
-		return data.rowKeySet().size();
-	}
-
-	@Override
-	public int getNumberOfConnections() {
-		return data.size();
-	}
-
-	@Override
-	public boolean containsNode(Point node) {
-		return data.containsRow(node);
-	}
-
-	@Override
-	public Collection<Point> getOutgoingConnections(Point node) {
-		return data.row(node).keySet();
-	}
-
-	@Override
-	public Collection<Point> getIncomingConnections(Point node) {
-		return data.column(node).keySet();
-	}
-
-	@Override
-	public void removeNode(Point node) {
-		data.row(node).clear();
-		data.column(node).clear();
-	}
-
-	@Override
-	public void removeConnection(Point from, Point to) {
-		if (hasConnection(from, to)) {
-			data.remove(from, to);
-		} else {
-			throw new IllegalArgumentException("Can not remove non-existing connection: " + from + " -> " + to);
-		}
-
-	}
-
-	@Override
-	public void addConnection(Point from, Point to) {
-
-		addConnection(from, to, -1);
-	}
-
-	public void addConnection(Point from, Point to, double length) {
-		addConnection(from, to, new ConnectionAttributes(length));
-	}
-
-	private void addConnection(Point from, Point to, ConnectionAttributes attributes) {
-		if (from.equals(to)) {
-			throw new IllegalArgumentException("A connection cannot be circular: " + from + " -> " + to);
-		}
-		data.put(from, to, attributes);
-	}
-
-	@Override
-	public Collection<Entry<Point, Point>> getConnections() {
-		Collection<Entry<Point, Point>> connections = new ArrayList<Entry<Point, Point>>();
-		for (Cell<Point, Point, ConnectionAttributes> cell : data.cellSet()) {
-			connections.add(new Connection(cell.getRowKey(), cell.getColumnKey(), cell.getValue()));
-		}
-		return connections;
-	}
-
-	@Override
-	public void merge(Graph other) {
-		addConnections(other.getConnections());
-	}
-
-	@Override
-	public void addConnections(Collection<Entry<Point, Point>> connections) {
-		for (Entry<Point, Point> connection : connections) {
-			if (connection instanceof Connection) {
-				addConnection(connection.getKey(), connection.getValue(), ((Connection) connection).getAttributes());
-			} else {
-				addConnection(connection.getKey(), connection.getValue());
-			}
-		}
-	}
-
-	class ConnectionAttributes {
-		double length;
-
-		public ConnectionAttributes() {
-			this(-1);
-		}
-
-		public ConnectionAttributes(double length) {
-			this.length = length;
-		}
-	}
-
-	private class Connection implements Entry<Point, Point> {
-
-		final Point key;
-		final Point value;
-		final ConnectionAttributes attributes;
-
-		public Connection(Point key, Point value, ConnectionAttributes attributes) {
-			this.key = key;
-			this.value = value;
-			this.attributes = attributes;
-		}
-
-		@Override
-		public Point getKey() {
-			return key;
-		}
-
-		@Override
-		public Point getValue() {
-			return value;
-		}
-
-		@Override
-		public Point setValue(Point value) {
-			throw new UnsupportedOperationException();
-		}
-
-		public ConnectionAttributes getAttributes() {
-			return attributes;
-		}
-
-		@Override
-		public String toString() {
-			return key + "=" + value;
-		}
-
-	}
-
-	@Override
-	public boolean isEmpty() {
-		return data.isEmpty();
-	}
-
-	@Override
-	public double connectionLength(Point from, Point to) {
-		if (hasConnection(from, to)) {
-			double length = data.get(from, to).length;
-			return length >= 0 ? length : Point.distance(from, to);
-		}
-		throw new IllegalArgumentException("Can not get connection length from a non-existing connection.");
-	}
-
-	@Override
-	public boolean equals(Object other) {
-		return other instanceof Graph ? equals((Graph) other) : false;
-	}
-
-	@Override
-	public boolean equals(Graph other) {
-		return Graphs.equals(this, other);
-	}
-
-}
-=======
-/**
- * 
- */
-package rinde.sim.core.graph;
-
-import java.util.ArrayList;
-import java.util.Collection;
-import java.util.Collections;
-import java.util.HashSet;
-import java.util.Map.Entry;
-import java.util.Set;
-
-
-import com.google.common.collect.LinkedHashBasedTable;
-import com.google.common.collect.Table;
-import com.google.common.collect.Table.Cell;
-
-/**
- * @author Rinde van Lon (rinde.vanlon@cs.kuleuven.be)
- * 
- */
-public class TableGraph implements Graph {
-
-	private final Table<Point, Point, ConnectionAttributes> data;
-
-	public TableGraph() {
-		data = LinkedHashBasedTable.create();
-	}
-
-	/**
-	 * @see rinde.sim.core.RoadModel#getNodes()
-	 */
-	@Override
-	public Set<Point> getNodes() {
-		return Collections.unmodifiableSet(new HashSet<Point>(data.rowKeySet()));
-	}
-
-	@Override
-	public boolean hasConnection(Point from, Point to) {
-		return data.contains(from, to);
-	}
-
-	@Override
-	public int getNumberOfNodes() {
-		return data.rowKeySet().size();
-	}
-
-	@Override
-	public int getNumberOfConnections() {
-		return data.size();
-	}
-
-	@Override
-	public boolean containsNode(Point node) {
-		return data.containsRow(node);
-	}
-
-	@Override
-	public Collection<Point> getOutgoingConnections(Point node) {
-		return data.row(node).keySet();
-	}
-
-	@Override
-	public Collection<Point> getIncomingConnections(Point node) {
-		return data.column(node).keySet();
-	}
-
-	@Override
-	public void removeNode(Point node) {
-		data.row(node).clear();
-		data.column(node).clear();
-	}
-
-	@Override
-	public void removeConnection(Point from, Point to) {
-		if (hasConnection(from, to)) {
-			data.remove(from, to);
-		} else {
-			throw new IllegalArgumentException("Can not remove non-existing connection: " + from + " -> " + to);
-		}
-
-	}
-
-	@Override
-	public void addConnection(Point from, Point to) {
-
-		addConnection(from, to, -1);
-	}
-
-	public void addConnection(Point from, Point to, double length) {
-		addConnection(from, to, new ConnectionAttributes(length));
-	}
-
-	private void addConnection(Point from, Point to, ConnectionAttributes attributes) {
-		if (from.equals(to)) {
-			throw new IllegalArgumentException("A connection cannot be circular: " + from + " -> " + to);
-		}
-		data.put(from, to, attributes);
-	}
-
-	@Override
-	public Collection<Entry<Point, Point>> getConnections() {
-		Collection<Entry<Point, Point>> connections = new ArrayList<Entry<Point, Point>>();
-		for (Cell<Point, Point, ConnectionAttributes> cell : data.cellSet()) {
-			connections.add(new Connection(cell.getRowKey(), cell.getColumnKey(), cell.getValue()));
-		}
-		return connections;
-	}
-
-	@Override
-	public void merge(Graph other) {
-		addConnections(other.getConnections());
-	}
-
-	@Override
-	public void addConnections(Collection<Entry<Point, Point>> connections) {
-		for (Entry<Point, Point> connection : connections) {
-			if (connection instanceof Connection) {
-				addConnection(connection.getKey(), connection.getValue(), ((Connection) connection).getAttributes());
-			} else {
-				addConnection(connection.getKey(), connection.getValue());
-			}
-		}
-	}
-
-	class ConnectionAttributes {
-		double length;
-
-		public ConnectionAttributes() {
-			this(-1);
-		}
-
-		public ConnectionAttributes(double length) {
-			this.length = length;
-		}
-	}
-
-	private class Connection implements Entry<Point, Point> {
-
-		final Point key;
-		final Point value;
-		final ConnectionAttributes attributes;
-
-		public Connection(Point key, Point value, ConnectionAttributes attributes) {
-			this.key = key;
-			this.value = value;
-			this.attributes = attributes;
-		}
-
-		@Override
-		public Point getKey() {
-			return key;
-		}
-
-		@Override
-		public Point getValue() {
-			return value;
-		}
-
-		@Override
-		public Point setValue(Point value) {
-			throw new UnsupportedOperationException();
-		}
-
-		public ConnectionAttributes getAttributes() {
-			return attributes;
-		}
-
-		@Override
-		public String toString() {
-			return key + "=" + value;
-		}
-
-	}
-
-	@Override
-	public boolean isEmpty() {
-		return data.isEmpty();
-	}
-
-	@Override
-	public double connectionLength(Point from, Point to) {
-		if (hasConnection(from, to)) {
-			double length = data.get(from, to).length;
-			return length >= 0 ? length : Point.distance(from, to);
-		}
-		throw new IllegalArgumentException("Can not get connection length from a non-existing connection.");
-	}
-
-	@Override
-	public boolean equals(Object other) {
-		return other instanceof Graph ? equals((Graph) other) : false;
-	}
-
-	@Override
-	public boolean equals(Graph other) {
-		return Graphs.equals(this, other);
-	}
-
-}
->>>>>>> 8e8e13fa
+/**
+ * 
+ */
+package rinde.sim.core.graph;
+
+import java.util.ArrayList;
+import java.util.Collection;
+import java.util.Collections;
+import java.util.HashSet;
+import java.util.Map.Entry;
+import java.util.Set;
+
+
+import com.google.common.collect.LinkedHashBasedTable;
+import com.google.common.collect.Table;
+import com.google.common.collect.Table.Cell;
+
+/**
+ * @author Rinde van Lon (rinde.vanlon@cs.kuleuven.be)
+ * 
+ */
+public class TableGraph implements Graph {
+
+	private final Table<Point, Point, ConnectionAttributes> data;
+
+	public TableGraph() {
+		data = LinkedHashBasedTable.create();
+	}
+
+	/**
+	 * @see rinde.sim.core.RoadModel#getNodes()
+	 */
+	@Override
+	public Set<Point> getNodes() {
+		return Collections.unmodifiableSet(new HashSet<Point>(data.rowKeySet()));
+	}
+
+	@Override
+	public boolean hasConnection(Point from, Point to) {
+		return data.contains(from, to);
+	}
+
+	@Override
+	public int getNumberOfNodes() {
+		return data.rowKeySet().size();
+	}
+
+	@Override
+	public int getNumberOfConnections() {
+		return data.size();
+	}
+
+	@Override
+	public boolean containsNode(Point node) {
+		return data.containsRow(node);
+	}
+
+	@Override
+	public Collection<Point> getOutgoingConnections(Point node) {
+		return data.row(node).keySet();
+	}
+
+	@Override
+	public Collection<Point> getIncomingConnections(Point node) {
+		return data.column(node).keySet();
+	}
+
+	@Override
+	public void removeNode(Point node) {
+		data.row(node).clear();
+		data.column(node).clear();
+	}
+
+	@Override
+	public void removeConnection(Point from, Point to) {
+		if (hasConnection(from, to)) {
+			data.remove(from, to);
+		} else {
+			throw new IllegalArgumentException("Can not remove non-existing connection: " + from + " -> " + to);
+		}
+
+	}
+
+	@Override
+	public void addConnection(Point from, Point to) {
+
+		addConnection(from, to, -1);
+	}
+
+	public void addConnection(Point from, Point to, double length) {
+		addConnection(from, to, new ConnectionAttributes(length));
+	}
+
+	private void addConnection(Point from, Point to, ConnectionAttributes attributes) {
+		if (from.equals(to)) {
+			throw new IllegalArgumentException("A connection cannot be circular: " + from + " -> " + to);
+		}
+		data.put(from, to, attributes);
+	}
+
+	@Override
+	public Collection<Entry<Point, Point>> getConnections() {
+		Collection<Entry<Point, Point>> connections = new ArrayList<Entry<Point, Point>>();
+		for (Cell<Point, Point, ConnectionAttributes> cell : data.cellSet()) {
+			connections.add(new Connection(cell.getRowKey(), cell.getColumnKey(), cell.getValue()));
+		}
+		return connections;
+	}
+
+	@Override
+	public void merge(Graph other) {
+		addConnections(other.getConnections());
+	}
+
+	@Override
+	public void addConnections(Collection<Entry<Point, Point>> connections) {
+		for (Entry<Point, Point> connection : connections) {
+			if (connection instanceof Connection) {
+				addConnection(connection.getKey(), connection.getValue(), ((Connection) connection).getAttributes());
+			} else {
+				addConnection(connection.getKey(), connection.getValue());
+			}
+		}
+	}
+
+	class ConnectionAttributes {
+		double length;
+
+		public ConnectionAttributes() {
+			this(-1);
+		}
+
+		public ConnectionAttributes(double length) {
+			this.length = length;
+		}
+	}
+
+	private class Connection implements Entry<Point, Point> {
+
+		final Point key;
+		final Point value;
+		final ConnectionAttributes attributes;
+
+		public Connection(Point key, Point value, ConnectionAttributes attributes) {
+			this.key = key;
+			this.value = value;
+			this.attributes = attributes;
+		}
+
+		@Override
+		public Point getKey() {
+			return key;
+		}
+
+		@Override
+		public Point getValue() {
+			return value;
+		}
+
+		@Override
+		public Point setValue(Point value) {
+			throw new UnsupportedOperationException();
+		}
+
+		public ConnectionAttributes getAttributes() {
+			return attributes;
+		}
+
+		@Override
+		public String toString() {
+			return key + "=" + value;
+		}
+
+	}
+
+	@Override
+	public boolean isEmpty() {
+		return data.isEmpty();
+	}
+
+	@Override
+	public double connectionLength(Point from, Point to) {
+		if (hasConnection(from, to)) {
+			double length = data.get(from, to).length;
+			return length >= 0 ? length : Point.distance(from, to);
+		}
+		throw new IllegalArgumentException("Can not get connection length from a non-existing connection.");
+	}
+
+	@Override
+	public boolean equals(Object other) {
+		return other instanceof Graph ? equals((Graph) other) : false;
+	}
+
+	@Override
+	public boolean equals(Graph other) {
+		return Graphs.equals(this, other);
+	}
+
+}