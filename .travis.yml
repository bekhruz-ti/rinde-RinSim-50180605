--- conflicted
+++ resolved
@@ -6,14 +6,6 @@
 
 install: mvn install -DskipTests=true
 
-<<<<<<< HEAD
-script: mvn test -Dskip.gui.tests=true
-
-
-
-after_success:
-  - test $TRAVIS_PULL_REQUEST == "false" && test $TRAVIS_BRANCH == "master" && bash deploy.sh
-=======
 script: 
   - mvn test -Dskip.gui.tests=true
 
@@ -22,7 +14,6 @@
   directories:
     - '$HOME/.m2/repository'
 
->>>>>>> 57682da1
 env:
   global:
     secure: "BNmSL7eqM5T2U94LVDArWadTZxL9M5S9XZTDg5DA9pwZwZzH+7ZgTcAfhmBJ0ql9YdVm5usmHKCT1HXXMwL0EfUkYbDSZmfn+uoXSvjgWjNmlU9zV0P1La+lPle878bWjbUev3qgjwpd1zRF1RwADolGQwowj35D8jl+E8DPPSQ="