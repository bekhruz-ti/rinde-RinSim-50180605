--- conflicted
+++ resolved
@@ -1,10 +1,4 @@
-<<<<<<< HEAD
-# RinSim 2.0.0
-
-> Note that instructions on this page are outdated. Version 2.0.0 does not exist in a Maven repository therefore it must be checked out using Git by specifying the 'v2.0.0' tag.
-=======
 # RinSim 2.1.0
->>>>>>> ae24b191
 
 RinSim is an extensible MAS (Multi-Agent System) simulator. The simulator focusses on __simplicity__ and __consistency__ which makes it ideal for performing scientific simulations. Further, there is huge focus on software quality which results in an ever improving test suite and JavaDoc comments. RinSim supports pluggable models which allow to extend the scope of the simulator. Out of the box, RinSim currently focusses on MAS for PDP (Pickup and Delivery Problems). You can easily extend RinSim by introducing your own custom models.
 
@@ -43,12 +37,9 @@
 -->
  
 ## Getting Started 
-<<<<<<< HEAD
-Once the simulator is installed, you are ready to explore the simulator. It is recommended to start by running and studying the [simple example](example/src/main/java/rinde/sim/examples/simple/SimpleExample.java). The JavaDocs are also available online on [this page](http://people.cs.kuleuven.be/~rinde.vanlon/rinsim/javadoc/). The remainder of this page gives a high level overview of the simulator.
-=======
+
 Once the simulator is installed, you are ready to explore the simulator. It is recommended to start by running and studying the [simple example](example/src/main/java/rinde/sim/examples/simple/SimpleExample.java). Note, that when using Maven in Eclipse, the RinSim JavaDocs are automatically made available which makes exploration of the code much easier.  The remainder of this page gives a high level overview of the simulator.
 <!-- The JavaDocs are also available online on [this page](http://people.cs.kuleuven.be/~rinde.vanlon/rinsim/javadoc/). -->
->>>>>>> ae24b191
 
 ## About
 RinSim is being developed at [AgentWise](http://distrinet.cs.kuleuven.be/research/taskforces/showTaskforce.do?taskforceID=agentwise) in the [DistriNet group](http://distrinet.cs.kuleuven.be/) at the [Department of Computer Science, KU Leuven, Belgium](http://www.cs.kuleuven.be/). The lead developer is [Rinde van Lon](http://distrinet.cs.kuleuven.be/people/rinde). Valuable contributions were made by Bartosz Michalik and Robrecht Haesevoets.
